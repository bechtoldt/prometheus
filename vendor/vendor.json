{
	"comment": "",
	"ignore": "test",
	"package": [
		{
			"checksumSHA1": "oIt4tXgFYnZJBsCac1BQLnTWALM=",
			"path": "github.com/Azure/azure-sdk-for-go/arm/compute",
			"revision": "bd73d950fa4440dae889bd9917bff7cef539f86e",
			"revisionTime": "2016-10-28T18:31:11Z"
		},
		{
			"checksumSHA1": "QKi6LiSyD5GnRK8ExpMgZl4XiMI=",
			"path": "github.com/Azure/azure-sdk-for-go/arm/network",
			"revision": "bd73d950fa4440dae889bd9917bff7cef539f86e",
			"revisionTime": "2016-10-28T18:31:11Z"
		},
		{
			"checksumSHA1": "eVSHe6GIHj9/ziFrQLZ1SC7Nn6k=",
			"path": "github.com/Azure/go-autorest/autorest",
			"revision": "8a25372bbfec739b8719a9e3987400d15ef9e179",
			"revisionTime": "2016-10-25T18:07:34Z"
		},
		{
			"checksumSHA1": "0sYi0JprevG/PZjtMbOh8h0pt0g=",
			"path": "github.com/Azure/go-autorest/autorest/azure",
			"revision": "8a25372bbfec739b8719a9e3987400d15ef9e179",
			"revisionTime": "2016-10-25T18:07:34Z"
		},
		{
			"checksumSHA1": "q9Qz8PAxK5FTOZwgYKe5Lj38u4c=",
			"path": "github.com/Azure/go-autorest/autorest/date",
			"revision": "8a25372bbfec739b8719a9e3987400d15ef9e179",
			"revisionTime": "2016-10-25T18:07:34Z"
		},
		{
			"checksumSHA1": "Ev8qCsbFjDlMlX0N2tYAhYQFpUc=",
			"path": "github.com/Azure/go-autorest/autorest/to",
			"revision": "8a25372bbfec739b8719a9e3987400d15ef9e179",
			"revisionTime": "2016-10-25T18:07:34Z"
		},
		{
			"checksumSHA1": "oBixceM+55gdk47iff8DSEIh3po=",
			"path": "github.com/Azure/go-autorest/autorest/validation",
			"revision": "8a25372bbfec739b8719a9e3987400d15ef9e179",
			"revisionTime": "2016-10-25T18:07:34Z"
		},
		{
			"checksumSHA1": "IatnluZB5jTVUncMN134e4VOV34=",
			"origin": "k8s.io/client-go/1.5/vendor/github.com/PuerkitoBio/purell",
			"path": "github.com/PuerkitoBio/purell",
			"revision": "c589d0c9f0d81640c518354c7bcae77d99820aa3",
			"revisionTime": "2016-09-30T00:14:02Z"
		},
		{
			"checksumSHA1": "E/Tz8z0B/gaR551g+XqPKAhcteM=",
			"origin": "k8s.io/client-go/1.5/vendor/github.com/PuerkitoBio/urlesc",
			"path": "github.com/PuerkitoBio/urlesc",
			"revision": "c589d0c9f0d81640c518354c7bcae77d99820aa3",
			"revisionTime": "2016-09-30T00:14:02Z"
		},
		{
			"checksumSHA1": "BdLdZP/C2uOO3lqk9X3NCKFpXa4=",
			"path": "github.com/asaskevich/govalidator",
			"revision": "7b3beb6df3c42abd3509abfc3bcacc0fbfb7c877",
			"revisionTime": "2016-10-01T16:31:30Z"
		},
		{
			"checksumSHA1": "WNfR3yhLjRC5/uccgju/bwrdsxQ=",
			"path": "github.com/aws/aws-sdk-go/aws",
			"revision": "707203bc55114ed114446bf57949c5c211d8b7c0",
			"revisionTime": "2016-11-02T21:59:28Z"
		},
		{
			"checksumSHA1": "Y9W+4GimK4Fuxq+vyIskVYFRnX4=",
			"path": "github.com/aws/aws-sdk-go/aws/awserr",
			"revision": "707203bc55114ed114446bf57949c5c211d8b7c0",
			"revisionTime": "2016-11-02T21:59:28Z"
		},
		{
			"checksumSHA1": "+q4vdl3l1Wom8K1wfIpJ4jlFsbY=",
			"path": "github.com/aws/aws-sdk-go/aws/awsutil",
			"revision": "707203bc55114ed114446bf57949c5c211d8b7c0",
			"revisionTime": "2016-11-02T21:59:28Z"
		},
		{
			"checksumSHA1": "/232RBWA3KnT7U+wciPS2+wmvR0=",
			"path": "github.com/aws/aws-sdk-go/aws/client",
			"revision": "707203bc55114ed114446bf57949c5c211d8b7c0",
			"revisionTime": "2016-11-02T21:59:28Z"
		},
		{
			"checksumSHA1": "ieAJ+Cvp/PKv1LpUEnUXpc3OI6E=",
			"path": "github.com/aws/aws-sdk-go/aws/client/metadata",
			"revision": "707203bc55114ed114446bf57949c5c211d8b7c0",
			"revisionTime": "2016-11-02T21:59:28Z"
		},
		{
			"checksumSHA1": "c1N3Loy3AS9zD+m5CzpPNAED39U=",
			"path": "github.com/aws/aws-sdk-go/aws/corehandlers",
			"revision": "707203bc55114ed114446bf57949c5c211d8b7c0",
			"revisionTime": "2016-11-02T21:59:28Z"
		},
		{
			"checksumSHA1": "zu5C95rmCZff6NYZb62lEaT5ibE=",
			"path": "github.com/aws/aws-sdk-go/aws/credentials",
			"revision": "707203bc55114ed114446bf57949c5c211d8b7c0",
			"revisionTime": "2016-11-02T21:59:28Z"
		},
		{
			"checksumSHA1": "KQiUK/zr3mqnAXD7x/X55/iNme0=",
			"path": "github.com/aws/aws-sdk-go/aws/credentials/ec2rolecreds",
			"revision": "707203bc55114ed114446bf57949c5c211d8b7c0",
			"revisionTime": "2016-11-02T21:59:28Z"
		},
		{
			"checksumSHA1": "NUJUTWlc1sV8b7WjfiYc4JZbXl0=",
			"path": "github.com/aws/aws-sdk-go/aws/credentials/endpointcreds",
			"revision": "707203bc55114ed114446bf57949c5c211d8b7c0",
			"revisionTime": "2016-11-02T21:59:28Z"
		},
		{
			"checksumSHA1": "4Ipx+5xN0gso+cENC2MHMWmQlR4=",
			"path": "github.com/aws/aws-sdk-go/aws/credentials/stscreds",
			"revision": "707203bc55114ed114446bf57949c5c211d8b7c0",
			"revisionTime": "2016-11-02T21:59:28Z"
		},
		{
			"checksumSHA1": "DwhFsNluCFEwqzyp3hbJR3q2Wqs=",
			"path": "github.com/aws/aws-sdk-go/aws/defaults",
			"revision": "707203bc55114ed114446bf57949c5c211d8b7c0",
			"revisionTime": "2016-11-02T21:59:28Z"
		},
		{
			"checksumSHA1": "8E0fEBUJY/1lJOyVxzTxMGQGInk=",
			"path": "github.com/aws/aws-sdk-go/aws/ec2metadata",
			"revision": "707203bc55114ed114446bf57949c5c211d8b7c0",
			"revisionTime": "2016-11-02T21:59:28Z"
		},
		{
			"checksumSHA1": "5Ac22YMTBmrX/CXaEIXzWljr8UY=",
			"path": "github.com/aws/aws-sdk-go/aws/request",
			"revision": "707203bc55114ed114446bf57949c5c211d8b7c0",
			"revisionTime": "2016-11-02T21:59:28Z"
		},
		{
			"checksumSHA1": "eOo6evLMAxQfo7Qkc5/h5euN1Sw=",
			"path": "github.com/aws/aws-sdk-go/aws/session",
			"revision": "707203bc55114ed114446bf57949c5c211d8b7c0",
			"revisionTime": "2016-11-02T21:59:28Z"
		},
		{
			"checksumSHA1": "diXvBs1LRC0RJ9WK6sllWKdzC04=",
			"path": "github.com/aws/aws-sdk-go/aws/signer/v4",
			"revision": "707203bc55114ed114446bf57949c5c211d8b7c0",
			"revisionTime": "2016-11-02T21:59:28Z"
		},
		{
			"checksumSHA1": "Esab5F8KswqkTdB4TtjSvZgs56k=",
			"path": "github.com/aws/aws-sdk-go/private/endpoints",
			"revision": "707203bc55114ed114446bf57949c5c211d8b7c0",
			"revisionTime": "2016-11-02T21:59:28Z"
		},
		{
			"checksumSHA1": "wk7EyvDaHwb5qqoOP/4d3cV0708=",
			"path": "github.com/aws/aws-sdk-go/private/protocol",
			"revision": "707203bc55114ed114446bf57949c5c211d8b7c0",
			"revisionTime": "2016-11-02T21:59:28Z"
		},
		{
			"checksumSHA1": "1QmQ3FqV37w0Zi44qv8pA1GeR0A=",
			"path": "github.com/aws/aws-sdk-go/private/protocol/ec2query",
			"revision": "707203bc55114ed114446bf57949c5c211d8b7c0",
			"revisionTime": "2016-11-02T21:59:28Z"
		},
		{
			"checksumSHA1": "ZqY5RWavBLWTo6j9xqdyBEaNFRk=",
			"path": "github.com/aws/aws-sdk-go/private/protocol/query",
			"revision": "707203bc55114ed114446bf57949c5c211d8b7c0",
			"revisionTime": "2016-11-02T21:59:28Z"
		},
		{
			"checksumSHA1": "5xzix1R8prUyWxgLnzUQoxTsfik=",
			"path": "github.com/aws/aws-sdk-go/private/protocol/query/queryutil",
			"revision": "707203bc55114ed114446bf57949c5c211d8b7c0",
			"revisionTime": "2016-11-02T21:59:28Z"
		},
		{
			"checksumSHA1": "TW/7U+/8ormL7acf6z2rv2hDD+s=",
			"path": "github.com/aws/aws-sdk-go/private/protocol/rest",
			"revision": "707203bc55114ed114446bf57949c5c211d8b7c0",
			"revisionTime": "2016-11-02T21:59:28Z"
		},
		{
			"checksumSHA1": "eUEkjyMPAuekKBE4ou+nM9tXEas=",
			"path": "github.com/aws/aws-sdk-go/private/protocol/xml/xmlutil",
			"revision": "707203bc55114ed114446bf57949c5c211d8b7c0",
			"revisionTime": "2016-11-02T21:59:28Z"
		},
		{
			"checksumSHA1": "Eo9yODN5U99BK0pMzoqnBm7PCrY=",
			"path": "github.com/aws/aws-sdk-go/private/waiter",
			"revision": "707203bc55114ed114446bf57949c5c211d8b7c0",
			"revisionTime": "2016-11-02T21:59:28Z"
		},
		{
			"checksumSHA1": "6h4tJ9wVtbYb9wG4srtUxyPoAYM=",
			"path": "github.com/aws/aws-sdk-go/service/ec2",
			"revision": "707203bc55114ed114446bf57949c5c211d8b7c0",
			"revisionTime": "2016-11-02T21:59:28Z"
		},
		{
			"checksumSHA1": "ouwhxcAsIYQ6oJbMRdLW/Ys/iyg=",
			"path": "github.com/aws/aws-sdk-go/service/sts",
			"revision": "707203bc55114ed114446bf57949c5c211d8b7c0",
			"revisionTime": "2016-11-02T21:59:28Z"
		},
		{
			"checksumSHA1": "4QnLdmB1kG3N+KlDd1N+G9TWAGQ=",
			"path": "github.com/beorn7/perks/quantile",
			"revision": "3ac7bf7a47d159a033b107610db8a1b6575507a4",
			"revisionTime": "2016-02-29T21:34:45Z"
		},
		{
			"checksumSHA1": "SdSd7pyjONWWTHc5XE3AhglLo34=",
			"origin": "k8s.io/client-go/1.5/vendor/github.com/davecgh/go-spew/spew",
			"path": "github.com/davecgh/go-spew/spew",
			"revision": "c589d0c9f0d81640c518354c7bcae77d99820aa3",
			"revisionTime": "2016-09-30T00:14:02Z"
		},
		{
			"checksumSHA1": "2Fy1Y6Z3lRRX1891WF/+HT4XS2I=",
			"path": "github.com/dgrijalva/jwt-go",
			"revision": "9ed569b5d1ac936e6494082958d63a6aa4fff99a",
			"revisionTime": "2016-11-01T19:39:35Z"
		},
		{
			"checksumSHA1": "f1wARLDzsF/JoyN01yoxXEwFIp8=",
			"origin": "k8s.io/client-go/1.5/vendor/github.com/docker/distribution/digest",
			"path": "github.com/docker/distribution/digest",
			"revision": "c589d0c9f0d81640c518354c7bcae77d99820aa3",
			"revisionTime": "2016-09-30T00:14:02Z"
		},
		{
			"checksumSHA1": "PzXRTLmmqWXxmDqdIXLcRYBma18=",
			"origin": "k8s.io/client-go/1.5/vendor/github.com/docker/distribution/reference",
			"path": "github.com/docker/distribution/reference",
			"revision": "c589d0c9f0d81640c518354c7bcae77d99820aa3",
			"revisionTime": "2016-09-30T00:14:02Z"
		},
		{
			"checksumSHA1": "1vQR+ZyudsjKio6RNKmWhwzGTb0=",
			"origin": "k8s.io/client-go/1.5/vendor/github.com/emicklei/go-restful",
			"path": "github.com/emicklei/go-restful",
			"revision": "c589d0c9f0d81640c518354c7bcae77d99820aa3",
			"revisionTime": "2016-09-30T00:14:02Z"
		},
		{
			"checksumSHA1": "3xWz4fZ9xW+CfADpYoPFcZCYJ4E=",
			"origin": "k8s.io/client-go/1.5/vendor/github.com/emicklei/go-restful/log",
			"path": "github.com/emicklei/go-restful/log",
			"revision": "c589d0c9f0d81640c518354c7bcae77d99820aa3",
			"revisionTime": "2016-09-30T00:14:02Z"
		},
		{
			"checksumSHA1": "J7CtF9gIs2yH9A7lPQDDrhYxiRk=",
			"origin": "k8s.io/client-go/1.5/vendor/github.com/emicklei/go-restful/swagger",
			"path": "github.com/emicklei/go-restful/swagger",
			"revision": "c589d0c9f0d81640c518354c7bcae77d99820aa3",
			"revisionTime": "2016-09-30T00:14:02Z"
		},
		{
			"checksumSHA1": "ww7LVo7jNJ1o6sfRcromEHKyY+o=",
			"origin": "k8s.io/client-go/1.5/vendor/github.com/ghodss/yaml",
			"path": "github.com/ghodss/yaml",
			"revision": "c589d0c9f0d81640c518354c7bcae77d99820aa3",
			"revisionTime": "2016-09-30T00:14:02Z"
		},
		{
			"checksumSHA1": "cVyhKIRI2gQrgpn5qrBeAqErmWM=",
			"path": "github.com/go-ini/ini",
			"revision": "6e4869b434bd001f6983749881c7ead3545887d8",
			"revisionTime": "2016-08-27T06:11:18Z"
		},
		{
			"checksumSHA1": "NaZnW0tKj/b0k5WzcMD0twrLbrE=",
			"origin": "k8s.io/client-go/1.5/vendor/github.com/go-openapi/jsonpointer",
			"path": "github.com/go-openapi/jsonpointer",
			"revision": "c589d0c9f0d81640c518354c7bcae77d99820aa3",
			"revisionTime": "2016-09-30T00:14:02Z"
		},
		{
			"checksumSHA1": "3LJXjMDxPY+veIqzQtiAvK3hXnY=",
			"origin": "k8s.io/client-go/1.5/vendor/github.com/go-openapi/jsonreference",
			"path": "github.com/go-openapi/jsonreference",
			"revision": "c589d0c9f0d81640c518354c7bcae77d99820aa3",
			"revisionTime": "2016-09-30T00:14:02Z"
		},
		{
			"checksumSHA1": "faeB3fny260hQ/gEfEXa1ZQTGtk=",
			"origin": "k8s.io/client-go/1.5/vendor/github.com/go-openapi/spec",
			"path": "github.com/go-openapi/spec",
			"revision": "c589d0c9f0d81640c518354c7bcae77d99820aa3",
			"revisionTime": "2016-09-30T00:14:02Z"
		},
		{
			"checksumSHA1": "wGpZwJ5HZtReou8A3WEV1Gdxs6k=",
			"origin": "k8s.io/client-go/1.5/vendor/github.com/go-openapi/swag",
			"path": "github.com/go-openapi/swag",
			"revision": "c589d0c9f0d81640c518354c7bcae77d99820aa3",
			"revisionTime": "2016-09-30T00:14:02Z"
		},
		{
			"checksumSHA1": "6ZxSmrIx3Jd15aou16oG0HPylP4=",
			"path": "github.com/gogo/protobuf/proto",
			"revision": "30433562cfbf487fe1df7cd26c7bab168d2f14d0",
			"revisionTime": "2017-04-25T17:14:30Z"
		},
		{
			"checksumSHA1": "HPVQZu059/Rfw2bAWM538bVTcUc=",
			"path": "github.com/gogo/protobuf/sortkeys",
			"revision": "30433562cfbf487fe1df7cd26c7bab168d2f14d0",
			"revisionTime": "2017-04-25T17:14:30Z"
		},
		{
			"checksumSHA1": "URsJa4y/sUUw/STmbeYx9EKqaYE=",
			"origin": "k8s.io/client-go/1.5/vendor/github.com/golang/glog",
			"path": "github.com/golang/glog",
			"revision": "c589d0c9f0d81640c518354c7bcae77d99820aa3",
			"revisionTime": "2016-09-30T00:14:02Z"
		},
		{
			"checksumSHA1": "yDh5kmmr0zEF1r+rvYqbZcR7iLs=",
			"path": "github.com/golang/protobuf/proto",
			"revision": "98fa357170587e470c5f27d3c3ea0947b71eb455",
			"revisionTime": "2016-10-12T20:53:35Z"
		},
		{
			"checksumSHA1": "2a/SsTUBMKtcM6VtpbdPGO+c6c8=",
			"path": "github.com/golang/snappy",
			"revision": "d9eb7a3d35ec988b8585d4a0068e462c27d28380",
			"revisionTime": "2016-05-29T05:00:41Z"
		},
		{
			"checksumSHA1": "/yFfUp3tGt6cK22UVzbq8SjPDCU=",
			"origin": "k8s.io/client-go/1.5/vendor/github.com/google/gofuzz",
			"path": "github.com/google/gofuzz",
			"revision": "c589d0c9f0d81640c518354c7bcae77d99820aa3",
			"revisionTime": "2016-09-30T00:14:02Z"
		},
		{
			"checksumSHA1": "LclVLJYrBi03PBjsVPpgoMbUDQ8=",
			"path": "github.com/hashicorp/consul/api",
			"revision": "daacc4be8bee214e3fc4b32a6dd385f5ef1b4c36",
			"revisionTime": "2016-10-28T04:06:46Z"
		},
		{
			"checksumSHA1": "Uzyon2091lmwacNsl1hCytjhHtg=",
			"path": "github.com/hashicorp/go-cleanhttp",
			"revision": "ad28ea4487f05916463e2423a55166280e8254b5",
			"revisionTime": "2016-04-07T17:41:26Z"
		},
		{
			"checksumSHA1": "E3Xcanc9ouQwL+CZGOUyA/+giLg=",
			"path": "github.com/hashicorp/serf/coordinate",
			"revision": "1d4fa605f6ff3ed628d7ae5eda7c0e56803e72a5",
			"revisionTime": "2016-10-07T00:41:22Z"
		},
		{
			"path": "github.com/influxdata/influxdb/client/v2",
			"revision": "15e594fc09f112cb696c084a20beaca25538a5fa",
			"revisionTime": "2017-03-31T16:09:02-05:00"
		},
		{
			"path": "github.com/influxdata/influxdb/models",
			"revision": "15e594fc09f112cb696c084a20beaca25538a5fa",
			"revisionTime": "2017-03-31T16:09:02-05:00"
		},
		{
			"path": "github.com/influxdata/influxdb/pkg/escape",
			"revision": "15e594fc09f112cb696c084a20beaca25538a5fa",
			"revisionTime": "2017-03-31T16:09:02-05:00"
		},
		{
			"checksumSHA1": "0ZrwvB6KoGPj2PoDNSEJwxQ6Mog=",
			"path": "github.com/jmespath/go-jmespath",
			"revision": "bd40a432e4c76585ef6b72d3fd96fb9b6dc7b68d",
			"revisionTime": "2016-08-03T19:07:31Z"
		},
		{
			"checksumSHA1": "gA95N2LM2hEJLoqrTPaFsSWDJ2Y=",
			"origin": "k8s.io/client-go/1.5/vendor/github.com/juju/ratelimit",
			"path": "github.com/juju/ratelimit",
			"revision": "c589d0c9f0d81640c518354c7bcae77d99820aa3",
			"revisionTime": "2016-09-30T00:14:02Z"
		},
		{
			"checksumSHA1": "Farach1xcmsQYrhiUfkwF2rbIaE=",
			"path": "github.com/julienschmidt/httprouter",
			"revision": "109e267447e95ad1bb48b758e40dd7453eb7b039",
			"revisionTime": "2015-09-05T19:25:33+02:00"
		},
		{
			"checksumSHA1": "urY45++NYCue4nh4k8OjUFnIGfU=",
			"origin": "k8s.io/client-go/1.5/vendor/github.com/mailru/easyjson/buffer",
			"path": "github.com/mailru/easyjson/buffer",
			"revision": "c589d0c9f0d81640c518354c7bcae77d99820aa3",
			"revisionTime": "2016-09-30T00:14:02Z"
		},
		{
			"checksumSHA1": "yTDKAM4KBgOvXRsZC50zg0OChvM=",
			"origin": "k8s.io/client-go/1.5/vendor/github.com/mailru/easyjson/jlexer",
			"path": "github.com/mailru/easyjson/jlexer",
			"revision": "c589d0c9f0d81640c518354c7bcae77d99820aa3",
			"revisionTime": "2016-09-30T00:14:02Z"
		},
		{
			"checksumSHA1": "4+d+6rhM1pei6lBguhqSEW7LaXs=",
			"origin": "k8s.io/client-go/1.5/vendor/github.com/mailru/easyjson/jwriter",
			"path": "github.com/mailru/easyjson/jwriter",
			"revision": "c589d0c9f0d81640c518354c7bcae77d99820aa3",
			"revisionTime": "2016-09-30T00:14:02Z"
		},
		{
			"checksumSHA1": "Q2vw4HZBbnU8BLFt8VrzStwqSJg=",
			"path": "github.com/matttproud/golang_protobuf_extensions/pbutil",
			"revision": "fc2b8d3a73c4867e51861bbdd5ae3c1f0869dd6a",
			"revisionTime": "2015-04-06T19:39:34+02:00"
		},
		{
			"checksumSHA1": "UoQnBcZrj1gvLAK+MGNB+E7+AIE=",
			"path": "github.com/miekg/dns",
			"revision": "672033dedc09500ca4d340760d0b80b9c0b198bd",
			"revisionTime": "2017-02-13T20:16:50Z"
		},
		{
<<<<<<< HEAD
			"checksumSHA1": "IndbEEL1mdqqg4IpvyvbtEMGoo8=",
			"path": "github.com/opentracing-contrib/go-stdlib/nethttp",
			"revision": "1de4cc2120e71f745a5810488bf64b29b6d7d9f6",
			"revisionTime": "2017-01-13T01:31:10Z"
		},
		{
			"checksumSHA1": "lzPj2yJz4Dy6ev0O0L4PNVzplAw=",
			"path": "github.com/opentracing/opentracing-go",
			"revision": "6edb48674bd9467b8e91fda004f2bd7202d60ce4",
			"revisionTime": "2017-02-06T22:16:52Z"
		},
		{
			"checksumSHA1": "+q64ZAwI2qF5goM1mLjav88NOYQ=",
			"path": "github.com/opentracing/opentracing-go/ext",
			"revision": "6edb48674bd9467b8e91fda004f2bd7202d60ce4",
			"revisionTime": "2017-02-06T22:16:52Z"
		},
		{
			"checksumSHA1": "+rbKrafLHDnrQFgeWawo9tfZhV4=",
			"path": "github.com/opentracing/opentracing-go/log",
			"revision": "6edb48674bd9467b8e91fda004f2bd7202d60ce4",
			"revisionTime": "2017-02-06T22:16:52Z"
		},
		{
			"checksumSHA1": "3YJklSuzSE1Rt8A+2dhiWSmf/fw=",
			"origin": "k8s.io/client-go/1.5/vendor/github.com/pborman/uuid",
			"path": "github.com/pborman/uuid",
			"revision": "c589d0c9f0d81640c518354c7bcae77d99820aa3",
			"revisionTime": "2016-09-30T00:14:02Z"
		},
		{
=======
>>>>>>> b38e977f
			"checksumSHA1": "zKKp5SZ3d3ycKe4EKMNT0BqAWBw=",
			"origin": "github.com/stretchr/testify/vendor/github.com/pmezard/go-difflib/difflib",
			"path": "github.com/pmezard/go-difflib/difflib",
			"revision": "d77da356e56a7428ad25149ca77381849a6a5232",
			"revisionTime": "2016-06-15T09:26:46Z"
		},
		{
			"checksumSHA1": "d2irkxoHgazkTuLIvJGiYwagl8o=",
			"path": "github.com/prometheus/client_golang/prometheus",
			"revision": "08fd2e12372a66e68e30523c7642e0cbc3e4fbde",
			"revisionTime": "2017-04-01T10:34:46Z"
		},
		{
			"checksumSHA1": "DvwvOlPNAgRntBzt3b3OSRMS2N4=",
			"path": "github.com/prometheus/client_model/go",
			"revision": "fa8ad6fec33561be4280a8f0514318c79d7f6cb6",
			"revisionTime": "2015-02-12T10:17:44Z"
		},
		{
			"checksumSHA1": "Wtpzndm/+bdwwNU5PCTfb4oUhc8=",
			"path": "github.com/prometheus/common/expfmt",
			"revision": "9e0844febd9e2856f839c9cb974fbd676d1755a8",
			"revisionTime": "2017-04-18T15:52:10Z"
		},
		{
			"checksumSHA1": "GWlM3d2vPYyNATtTFgftS10/A9w=",
			"path": "github.com/prometheus/common/internal/bitbucket.org/ww/goautoneg",
			"revision": "9e0844febd9e2856f839c9cb974fbd676d1755a8",
			"revisionTime": "2017-04-18T15:52:10Z"
		},
		{
			"checksumSHA1": "vfkLfDs6hXtxdJNGdWQglsxFu40=",
			"path": "github.com/prometheus/common/log",
			"revision": "75882ff176da1a10e2705adadd81edfd3a50d743",
			"revisionTime": "2017-04-27T09:48:40Z"
		},
		{
			"checksumSHA1": "0LL9u9tfv1KPBjNEiMDP6q7lpog=",
			"path": "github.com/prometheus/common/model",
			"revision": "9e0844febd9e2856f839c9cb974fbd676d1755a8",
			"revisionTime": "2017-04-18T15:52:10Z"
		},
		{
			"checksumSHA1": "9aDxDuzZt1l7FQJ9qpn2kPcF7NU=",
			"path": "github.com/prometheus/common/route",
			"revision": "9e0844febd9e2856f839c9cb974fbd676d1755a8",
			"revisionTime": "2017-04-18T15:52:10Z"
		},
		{
			"checksumSHA1": "91KYK0SpvkaMJJA2+BcxbVnyRO0=",
			"path": "github.com/prometheus/common/version",
			"revision": "9e0844febd9e2856f839c9cb974fbd676d1755a8",
			"revisionTime": "2017-04-18T15:52:10Z"
		},
		{
			"checksumSHA1": "W218eJZPXJG783fUr/z6IaAZyes=",
			"path": "github.com/prometheus/procfs",
			"revision": "abf152e5f3e97f2fafac028d2cc06c1feb87ffa5",
			"revisionTime": "2016-04-11T19:08:41Z"
		},
		{
			"checksumSHA1": "+49Vr4Me28p3cR+gxX5SUQHbbas=",
			"path": "github.com/samuel/go-zookeeper/zk",
			"revision": "177002e16a0061912f02377e2dd8951a8b3551bc",
			"revisionTime": "2015-08-17T10:50:50-07:00"
		},
		{
			"checksumSHA1": "YuPBOVkkE3uuBh4RcRUTF0n+frs=",
			"origin": "k8s.io/client-go/1.5/vendor/github.com/spf13/pflag",
			"path": "github.com/spf13/pflag",
			"revision": "c589d0c9f0d81640c518354c7bcae77d99820aa3",
			"revisionTime": "2016-09-30T00:14:02Z"
		},
		{
			"checksumSHA1": "iydUphwYqZRq3WhstEdGsbvBAKs=",
			"path": "github.com/stretchr/testify/assert",
			"revision": "d77da356e56a7428ad25149ca77381849a6a5232",
			"revisionTime": "2016-06-15T09:26:46Z"
		},
		{
			"checksumSHA1": "P9FJpir2c4G5PA46qEkaWy3l60U=",
			"path": "github.com/stretchr/testify/require",
			"revision": "d77da356e56a7428ad25149ca77381849a6a5232",
			"revisionTime": "2016-06-15T09:26:46Z"
		},
		{
			"checksumSHA1": "VhcnDY37sYAnL8WjfYQN9YYl+W4=",
			"path": "github.com/syndtr/goleveldb/leveldb",
			"revision": "6b4daa5362b502898ddf367c5c11deb9e7a5c727",
			"revisionTime": "2016-10-11T05:00:08Z"
		},
		{
			"checksumSHA1": "EKIow7XkgNdWvR/982ffIZxKG8Y=",
			"path": "github.com/syndtr/goleveldb/leveldb/cache",
			"revision": "6b4daa5362b502898ddf367c5c11deb9e7a5c727",
			"revisionTime": "2016-10-11T05:00:08Z"
		},
		{
			"checksumSHA1": "5KPgnvCPlR0ysDAqo6jApzRQ3tw=",
			"path": "github.com/syndtr/goleveldb/leveldb/comparer",
			"revision": "6b4daa5362b502898ddf367c5c11deb9e7a5c727",
			"revisionTime": "2016-10-11T05:00:08Z"
		},
		{
			"checksumSHA1": "1DRAxdlWzS4U0xKN/yQ/fdNN7f0=",
			"path": "github.com/syndtr/goleveldb/leveldb/errors",
			"revision": "6b4daa5362b502898ddf367c5c11deb9e7a5c727",
			"revisionTime": "2016-10-11T05:00:08Z"
		},
		{
			"checksumSHA1": "eqKeD6DS7eNCtxVYZEHHRKkyZrw=",
			"path": "github.com/syndtr/goleveldb/leveldb/filter",
			"revision": "6b4daa5362b502898ddf367c5c11deb9e7a5c727",
			"revisionTime": "2016-10-11T05:00:08Z"
		},
		{
			"checksumSHA1": "8dXuAVIsbtaMiGGuHjzGR6Ny/5c=",
			"path": "github.com/syndtr/goleveldb/leveldb/iterator",
			"revision": "6b4daa5362b502898ddf367c5c11deb9e7a5c727",
			"revisionTime": "2016-10-11T05:00:08Z"
		},
		{
			"checksumSHA1": "gJY7bRpELtO0PJpZXgPQ2BYFJ88=",
			"path": "github.com/syndtr/goleveldb/leveldb/journal",
			"revision": "6b4daa5362b502898ddf367c5c11deb9e7a5c727",
			"revisionTime": "2016-10-11T05:00:08Z"
		},
		{
			"checksumSHA1": "j+uaQ6DwJ50dkIdfMQu1TXdlQcY=",
			"path": "github.com/syndtr/goleveldb/leveldb/memdb",
			"revision": "6b4daa5362b502898ddf367c5c11deb9e7a5c727",
			"revisionTime": "2016-10-11T05:00:08Z"
		},
		{
			"checksumSHA1": "UmQeotV+m8/FduKEfLOhjdp18rs=",
			"path": "github.com/syndtr/goleveldb/leveldb/opt",
			"revision": "6b4daa5362b502898ddf367c5c11deb9e7a5c727",
			"revisionTime": "2016-10-11T05:00:08Z"
		},
		{
			"checksumSHA1": "/Wvv9HeJTN9UUjdjwUlz7X4ioIo=",
			"path": "github.com/syndtr/goleveldb/leveldb/storage",
			"revision": "6b4daa5362b502898ddf367c5c11deb9e7a5c727",
			"revisionTime": "2016-10-11T05:00:08Z"
		},
		{
			"checksumSHA1": "JTJA+u8zk7EXy1UUmpFPNGvtO2A=",
			"path": "github.com/syndtr/goleveldb/leveldb/table",
			"revision": "6b4daa5362b502898ddf367c5c11deb9e7a5c727",
			"revisionTime": "2016-10-11T05:00:08Z"
		},
		{
			"checksumSHA1": "4zil8Gwg8VPkDn1YzlgCvtukJFU=",
			"path": "github.com/syndtr/goleveldb/leveldb/util",
			"revision": "6b4daa5362b502898ddf367c5c11deb9e7a5c727",
			"revisionTime": "2016-10-11T05:00:08Z"
		},
		{
			"checksumSHA1": "f6Aew+ZA+HBAXCw6/xTST3mB0Lw=",
			"origin": "k8s.io/client-go/1.5/vendor/github.com/ugorji/go/codec",
			"path": "github.com/ugorji/go/codec",
			"revision": "c589d0c9f0d81640c518354c7bcae77d99820aa3",
			"revisionTime": "2016-09-30T00:14:02Z"
		},
		{
			"checksumSHA1": "9jjO5GjLa0XF/nfWihF02RoH4qc=",
			"path": "golang.org/x/net/context",
			"revision": "b336a971b799939dd16ae9b1df8334cb8b977c4d",
			"revisionTime": "2016-10-27T19:58:04Z"
		},
		{
			"checksumSHA1": "WHc3uByvGaMcnSoI21fhzYgbOgg=",
			"path": "golang.org/x/net/context/ctxhttp",
			"revision": "b336a971b799939dd16ae9b1df8334cb8b977c4d",
			"revisionTime": "2016-10-27T19:58:04Z"
		},
		{
			"checksumSHA1": "SPYGC6DQrH9jICccUsOfbvvhB4g=",
			"origin": "k8s.io/client-go/1.5/vendor/golang.org/x/net/http2",
			"path": "golang.org/x/net/http2",
			"revision": "c589d0c9f0d81640c518354c7bcae77d99820aa3",
			"revisionTime": "2016-09-30T00:14:02Z"
		},
		{
			"checksumSHA1": "EYNaHp7XdLWRydUCE0amEkKAtgk=",
			"origin": "k8s.io/client-go/1.5/vendor/golang.org/x/net/http2/hpack",
			"path": "golang.org/x/net/http2/hpack",
			"revision": "c589d0c9f0d81640c518354c7bcae77d99820aa3",
			"revisionTime": "2016-09-30T00:14:02Z"
		},
		{
			"checksumSHA1": "gXiSniT8fevWOVPVKopYgrdzi60=",
			"origin": "k8s.io/client-go/1.5/vendor/golang.org/x/net/idna",
			"path": "golang.org/x/net/idna",
			"revision": "c589d0c9f0d81640c518354c7bcae77d99820aa3",
			"revisionTime": "2016-09-30T00:14:02Z"
		},
		{
			"checksumSHA1": "yhndhWXMs/VSEDLks4dNyFMQStA=",
			"origin": "k8s.io/client-go/1.5/vendor/golang.org/x/net/lex/httplex",
			"path": "golang.org/x/net/lex/httplex",
			"revision": "c589d0c9f0d81640c518354c7bcae77d99820aa3",
			"revisionTime": "2016-09-30T00:14:02Z"
		},
		{
			"checksumSHA1": "7WASrg0PEueWDDRHkFhEEN6Qrms=",
			"path": "golang.org/x/net/netutil",
			"revision": "bc3663df0ac92f928d419e31e0d2af22e683a5a2",
			"revisionTime": "2016-06-21T20:48:10Z"
		},
		{
			"checksumSHA1": "mktBVED98G2vv+OKcSgtnFVZC1Y=",
			"path": "golang.org/x/oauth2",
			"revision": "65a8d08c6292395d47053be10b3c5e91960def76",
			"revisionTime": "2016-06-07T03:33:14Z"
		},
		{
			"checksumSHA1": "2rk6lthfQa5Rfydj8j7+dilKGbo=",
			"path": "golang.org/x/oauth2/google",
			"revision": "65a8d08c6292395d47053be10b3c5e91960def76",
			"revisionTime": "2016-06-07T03:33:14Z"
		},
		{
			"checksumSHA1": "W/GiDqzsagBnR7/yEvxatMhUDBs=",
			"path": "golang.org/x/oauth2/internal",
			"revision": "65a8d08c6292395d47053be10b3c5e91960def76",
			"revisionTime": "2016-06-07T03:33:14Z"
		},
		{
			"checksumSHA1": "CPTYHWrVL4jA0B1IuC0hvgcE2AQ=",
			"path": "golang.org/x/oauth2/jws",
			"revision": "65a8d08c6292395d47053be10b3c5e91960def76",
			"revisionTime": "2016-06-07T03:33:14Z"
		},
		{
			"checksumSHA1": "xifBSq0Pn6pIoPA/o3tyzq8X4Ds=",
			"path": "golang.org/x/oauth2/jwt",
			"revision": "65a8d08c6292395d47053be10b3c5e91960def76",
			"revisionTime": "2016-06-07T03:33:14Z"
		},
		{
			"checksumSHA1": "aVgPDgwY3/t4J/JOw9H3FVMHqh0=",
			"path": "golang.org/x/sys/unix",
			"revision": "c200b10b5d5e122be351b67af224adc6128af5bf",
			"revisionTime": "2016-10-22T18:22:21Z"
		},
		{
			"checksumSHA1": "fpW2dhGFC6SrVzipJx7fjg2DIH8=",
			"path": "golang.org/x/sys/windows",
			"revision": "c200b10b5d5e122be351b67af224adc6128af5bf",
			"revisionTime": "2016-10-22T18:22:21Z"
		},
		{
			"checksumSHA1": "PjYlbMS0ttyZYlaevvjA/gV3g1c=",
			"path": "golang.org/x/sys/windows/registry",
			"revision": "c200b10b5d5e122be351b67af224adc6128af5bf",
			"revisionTime": "2016-10-22T18:22:21Z"
		},
		{
			"checksumSHA1": "uVlUSSKplihZG7N+QJ6fzDZ4Kh8=",
			"path": "golang.org/x/sys/windows/svc/eventlog",
			"revision": "c200b10b5d5e122be351b67af224adc6128af5bf",
			"revisionTime": "2016-10-22T18:22:21Z"
		},
		{
			"checksumSHA1": "QQpKbWuqvhmxVr/hfEYdWzzcXRM=",
			"origin": "k8s.io/client-go/1.5/vendor/golang.org/x/text/cases",
			"path": "golang.org/x/text/cases",
			"revision": "c589d0c9f0d81640c518354c7bcae77d99820aa3",
			"revisionTime": "2016-09-30T00:14:02Z"
		},
		{
			"checksumSHA1": "iAsGo/kxvnwILbJVUCd0ZcqZO/Q=",
			"origin": "k8s.io/client-go/1.5/vendor/golang.org/x/text/internal/tag",
			"path": "golang.org/x/text/internal/tag",
			"revision": "c589d0c9f0d81640c518354c7bcae77d99820aa3",
			"revisionTime": "2016-09-30T00:14:02Z"
		},
		{
			"checksumSHA1": "mQ6PCGHY7K0oPjKbYD8wsTjm/P8=",
			"origin": "k8s.io/client-go/1.5/vendor/golang.org/x/text/language",
			"path": "golang.org/x/text/language",
			"revision": "c589d0c9f0d81640c518354c7bcae77d99820aa3",
			"revisionTime": "2016-09-30T00:14:02Z"
		},
		{
			"checksumSHA1": "WpeH2TweiuiZAQVTJNO5vyZAQQA=",
			"origin": "k8s.io/client-go/1.5/vendor/golang.org/x/text/runes",
			"path": "golang.org/x/text/runes",
			"revision": "c589d0c9f0d81640c518354c7bcae77d99820aa3",
			"revisionTime": "2016-09-30T00:14:02Z"
		},
		{
			"checksumSHA1": "1VjEPyjdi0xOiIN/Alkqiad/B/c=",
			"origin": "k8s.io/client-go/1.5/vendor/golang.org/x/text/secure/bidirule",
			"path": "golang.org/x/text/secure/bidirule",
			"revision": "c589d0c9f0d81640c518354c7bcae77d99820aa3",
			"revisionTime": "2016-09-30T00:14:02Z"
		},
		{
			"checksumSHA1": "FcK7VslktIAWj5jnWVnU2SesBq0=",
			"origin": "k8s.io/client-go/1.5/vendor/golang.org/x/text/secure/precis",
			"path": "golang.org/x/text/secure/precis",
			"revision": "c589d0c9f0d81640c518354c7bcae77d99820aa3",
			"revisionTime": "2016-09-30T00:14:02Z"
		},
		{
			"checksumSHA1": "nwlu7UTwYbCj9l5f3a7t2ROwNzM=",
			"origin": "k8s.io/client-go/1.5/vendor/golang.org/x/text/transform",
			"path": "golang.org/x/text/transform",
			"revision": "c589d0c9f0d81640c518354c7bcae77d99820aa3",
			"revisionTime": "2016-09-30T00:14:02Z"
		},
		{
			"checksumSHA1": "nWJ9R1+Xw41f/mM3b7BYtv77CfI=",
			"origin": "k8s.io/client-go/1.5/vendor/golang.org/x/text/unicode/bidi",
			"path": "golang.org/x/text/unicode/bidi",
			"revision": "c589d0c9f0d81640c518354c7bcae77d99820aa3",
			"revisionTime": "2016-09-30T00:14:02Z"
		},
		{
			"checksumSHA1": "BAZ96wCGUj6HdY9sG60Yw09KWA4=",
			"origin": "k8s.io/client-go/1.5/vendor/golang.org/x/text/unicode/norm",
			"path": "golang.org/x/text/unicode/norm",
			"revision": "c589d0c9f0d81640c518354c7bcae77d99820aa3",
			"revisionTime": "2016-09-30T00:14:02Z"
		},
		{
			"checksumSHA1": "AZMILKWqLP99UilLgbGZ+uzIVrM=",
			"origin": "k8s.io/client-go/1.5/vendor/golang.org/x/text/width",
			"path": "golang.org/x/text/width",
			"revision": "c589d0c9f0d81640c518354c7bcae77d99820aa3",
			"revisionTime": "2016-09-30T00:14:02Z"
		},
		{
			"checksumSHA1": "eFQDEix/mGnhwnFu/Hq63zMfrX8=",
			"path": "golang.org/x/time/rate",
			"revision": "f51c12702a4d776e4c1fa9b0fabab841babae631",
			"revisionTime": "2016-10-28T04:02:39Z"
		},
		{
			"checksumSHA1": "AjdmRXf0fiy6Bec9mNlsGsmZi1k=",
			"path": "google.golang.org/api/compute/v1",
			"revision": "63ade871fd3aec1225809d496e81ec91ab76ea29",
			"revisionTime": "2016-05-31T06:42:46Z"
		},
		{
			"checksumSHA1": "OtsMVXY89Hc/bBXdDp84atFQawM=",
			"path": "google.golang.org/api/gensupport",
			"revision": "63ade871fd3aec1225809d496e81ec91ab76ea29",
			"revisionTime": "2016-05-31T06:42:46Z"
		},
		{
			"checksumSHA1": "yQREK/OWrz9PLljbr127+xFk6J0=",
			"path": "google.golang.org/api/googleapi",
			"revision": "63ade871fd3aec1225809d496e81ec91ab76ea29",
			"revisionTime": "2016-05-31T06:42:46Z"
		},
		{
			"checksumSHA1": "ii4ET3JHk3vkMUEcg+9t/1RZSUU=",
			"path": "google.golang.org/api/googleapi/internal/uritemplates",
			"revision": "63ade871fd3aec1225809d496e81ec91ab76ea29",
			"revisionTime": "2016-05-31T06:42:46Z"
		},
		{
			"checksumSHA1": "N3KZEuQ9O1QwJXcCJbe7Czwroo4=",
			"path": "google.golang.org/appengine",
			"revision": "267c27e7492265b84fc6719503b14a1e17975d79",
			"revisionTime": "2016-06-21T05:59:22Z"
		},
		{
			"checksumSHA1": "G9Xp1ScdsfcKsw+PcWunivRRP3o=",
			"path": "google.golang.org/appengine/internal",
			"revision": "267c27e7492265b84fc6719503b14a1e17975d79",
			"revisionTime": "2016-06-21T05:59:22Z"
		},
		{
			"checksumSHA1": "x6Thdfyasqd68dWZWqzWWeIfAfI=",
			"path": "google.golang.org/appengine/internal/app_identity",
			"revision": "267c27e7492265b84fc6719503b14a1e17975d79",
			"revisionTime": "2016-06-21T05:59:22Z"
		},
		{
			"checksumSHA1": "TsNO8P0xUlLNyh3Ic/tzSp/fDWM=",
			"path": "google.golang.org/appengine/internal/base",
			"revision": "267c27e7492265b84fc6719503b14a1e17975d79",
			"revisionTime": "2016-06-21T05:59:22Z"
		},
		{
			"checksumSHA1": "5QsV5oLGSfKZqTCVXP6NRz5T4Tw=",
			"path": "google.golang.org/appengine/internal/datastore",
			"revision": "267c27e7492265b84fc6719503b14a1e17975d79",
			"revisionTime": "2016-06-21T05:59:22Z"
		},
		{
			"checksumSHA1": "Gep2T9zmVYV8qZfK2gu3zrmG6QE=",
			"path": "google.golang.org/appengine/internal/log",
			"revision": "267c27e7492265b84fc6719503b14a1e17975d79",
			"revisionTime": "2016-06-21T05:59:22Z"
		},
		{
			"checksumSHA1": "eLZVX1EHLclFtQnjDIszsdyWRHo=",
			"path": "google.golang.org/appengine/internal/modules",
			"revision": "267c27e7492265b84fc6719503b14a1e17975d79",
			"revisionTime": "2016-06-21T05:59:22Z"
		},
		{
			"checksumSHA1": "a1XY7rz3BieOVqVI2Et6rKiwQCk=",
			"path": "google.golang.org/appengine/internal/remote_api",
			"revision": "4f7eeb5305a4ba1966344836ba4af9996b7b4e05",
			"revisionTime": "2016-08-19T23:33:10Z"
		},
		{
			"checksumSHA1": "QtAbHtHmDzcf6vOV9eqlCpKgjiw=",
			"path": "google.golang.org/appengine/internal/urlfetch",
			"revision": "267c27e7492265b84fc6719503b14a1e17975d79",
			"revisionTime": "2016-06-21T05:59:22Z"
		},
		{
			"checksumSHA1": "akOV9pYnCbcPA8wJUutSQVibdyg=",
			"path": "google.golang.org/appengine/urlfetch",
			"revision": "267c27e7492265b84fc6719503b14a1e17975d79",
			"revisionTime": "2016-06-21T05:59:22Z"
		},
		{
			"checksumSHA1": "Wp8g9MHRmK8SwcyGVCoGtPx+5Lo=",
			"path": "google.golang.org/cloud/compute/metadata",
			"revision": "0a83eba2cadb60eb22123673c8fb6fca02b03c94",
			"revisionTime": "2016-06-21T15:59:29Z"
		},
		{
			"checksumSHA1": "U7dGDNwEHORvJFMoNSXErKE7ITg=",
			"path": "google.golang.org/cloud/internal",
			"revision": "0a83eba2cadb60eb22123673c8fb6fca02b03c94",
			"revisionTime": "2016-06-21T15:59:29Z"
		},
		{
			"checksumSHA1": "JfVmsMwyeeepbdw4q4wpN07BuFg=",
			"path": "gopkg.in/fsnotify.v1",
			"revision": "30411dbcefb7a1da7e84f75530ad3abe4011b4f8",
			"revisionTime": "2016-04-12T13:37:56Z"
		},
		{
			"checksumSHA1": "pfQwQtWlFezJq0Viroa/L+v+yDM=",
			"origin": "k8s.io/client-go/1.5/vendor/gopkg.in/inf.v0",
			"path": "gopkg.in/inf.v0",
			"revision": "c589d0c9f0d81640c518354c7bcae77d99820aa3",
			"revisionTime": "2016-09-30T00:14:02Z"
		},
		{
			"checksumSHA1": "KgT+peLCcuh0/m2mpoOZXuxXmwc=",
			"path": "gopkg.in/yaml.v2",
			"revision": "7ad95dd0798a40da1ccdff6dff35fd177b5edf40",
			"revisionTime": "2015-06-24T11:29:02+01:00"
		},
		{
			"checksumSHA1": "yugSOlAEbiAH8bhs5RLNAAmR3Cc=",
			"path": "k8s.io/apimachinery/pkg/api/errors",
			"revision": "75b8dd260ef0469d96d578705a87cffd0e09dab8",
			"revisionTime": "2017-03-21T21:09:47Z"
		},
		{
			"checksumSHA1": "jy7AVFN9kxRRc/+IcEBrW0/w6RY=",
			"path": "k8s.io/apimachinery/pkg/api/meta",
			"revision": "75b8dd260ef0469d96d578705a87cffd0e09dab8",
			"revisionTime": "2017-03-21T21:09:47Z"
		},
		{
			"checksumSHA1": "0iZGAJ4tN12kkf6L9/HPbMMfiKY=",
			"path": "k8s.io/apimachinery/pkg/api/resource",
			"revision": "75b8dd260ef0469d96d578705a87cffd0e09dab8",
			"revisionTime": "2017-03-21T21:09:47Z"
		},
		{
			"checksumSHA1": "e/FuiIWG97eGJ+48yAZPw/THUlk=",
			"path": "k8s.io/apimachinery/pkg/apimachinery",
			"revision": "75b8dd260ef0469d96d578705a87cffd0e09dab8",
			"revisionTime": "2017-03-21T21:09:47Z"
		},
		{
			"checksumSHA1": "Hd4ESY5hCC8x73iVZTB21vMd3nw=",
			"path": "k8s.io/apimachinery/pkg/apimachinery/announced",
			"revision": "75b8dd260ef0469d96d578705a87cffd0e09dab8",
			"revisionTime": "2017-03-21T21:09:47Z"
		},
		{
			"checksumSHA1": "BV1QVm2PziaEQEQalt5X3zCRW28=",
			"path": "k8s.io/apimachinery/pkg/apimachinery/registered",
			"revision": "75b8dd260ef0469d96d578705a87cffd0e09dab8",
			"revisionTime": "2017-03-21T21:09:47Z"
		},
		{
			"checksumSHA1": "WPFsKHs9NX4OGMVjKanWqeEhPl0=",
			"path": "k8s.io/apimachinery/pkg/apis/meta/v1",
			"revision": "75b8dd260ef0469d96d578705a87cffd0e09dab8",
			"revisionTime": "2017-03-21T21:09:47Z"
		},
		{
			"checksumSHA1": "vsWGhOqx/lokFtZOcV0drEqjy78=",
			"path": "k8s.io/apimachinery/pkg/apis/meta/v1/unstructured",
			"revision": "75b8dd260ef0469d96d578705a87cffd0e09dab8",
			"revisionTime": "2017-03-21T21:09:47Z"
		},
		{
			"checksumSHA1": "TAFI3FU4ZjvIClZkPcIgc4AWcOQ=",
			"path": "k8s.io/apimachinery/pkg/conversion",
			"revision": "75b8dd260ef0469d96d578705a87cffd0e09dab8",
			"revisionTime": "2017-03-21T21:09:47Z"
		},
		{
			"checksumSHA1": "xEo+z/ITZUVyycIHoPDhK0eMd9c=",
			"path": "k8s.io/apimachinery/pkg/conversion/queryparams",
			"revision": "75b8dd260ef0469d96d578705a87cffd0e09dab8",
			"revisionTime": "2017-03-21T21:09:47Z"
		},
		{
			"checksumSHA1": "qZzCF/6VlY8r5g8bviNnft1ea4s=",
			"path": "k8s.io/apimachinery/pkg/fields",
			"revision": "75b8dd260ef0469d96d578705a87cffd0e09dab8",
			"revisionTime": "2017-03-21T21:09:47Z"
		},
		{
			"checksumSHA1": "qWIpmMOqjEEV6KoP/hQg+ur/ogs=",
			"path": "k8s.io/apimachinery/pkg/labels",
			"revision": "75b8dd260ef0469d96d578705a87cffd0e09dab8",
			"revisionTime": "2017-03-21T21:09:47Z"
		},
		{
			"checksumSHA1": "9BqzTUa7RFscc25qyAQKLkAYHgY=",
			"path": "k8s.io/apimachinery/pkg/openapi",
			"revision": "75b8dd260ef0469d96d578705a87cffd0e09dab8",
			"revisionTime": "2017-03-21T21:09:47Z"
		},
		{
			"checksumSHA1": "mSWcGlciPb7Nmo6Nhy8ic5rqf70=",
			"path": "k8s.io/apimachinery/pkg/runtime",
			"revision": "75b8dd260ef0469d96d578705a87cffd0e09dab8",
			"revisionTime": "2017-03-21T21:09:47Z"
		},
		{
			"checksumSHA1": "SHAUerkMKVWY30mfLu3Lca5Hx9U=",
			"path": "k8s.io/apimachinery/pkg/runtime/schema",
			"revision": "75b8dd260ef0469d96d578705a87cffd0e09dab8",
			"revisionTime": "2017-03-21T21:09:47Z"
		},
		{
			"checksumSHA1": "zrzqafjVBMG7MbUDRkDjvb/tKjM=",
			"path": "k8s.io/apimachinery/pkg/runtime/serializer",
			"revision": "75b8dd260ef0469d96d578705a87cffd0e09dab8",
			"revisionTime": "2017-03-21T21:09:47Z"
		},
		{
			"checksumSHA1": "h1WROKxiVBW5FH6InZr89w4rhUs=",
			"path": "k8s.io/apimachinery/pkg/runtime/serializer/json",
			"revision": "75b8dd260ef0469d96d578705a87cffd0e09dab8",
			"revisionTime": "2017-03-21T21:09:47Z"
		},
		{
			"checksumSHA1": "inmKlIskO3iMYraepPTfQPf6a+I=",
			"path": "k8s.io/apimachinery/pkg/runtime/serializer/protobuf",
			"revision": "75b8dd260ef0469d96d578705a87cffd0e09dab8",
			"revisionTime": "2017-03-21T21:09:47Z"
		},
		{
			"checksumSHA1": "CxRm8Ny1sWZVlEw1WBfbOMtJP40=",
			"path": "k8s.io/apimachinery/pkg/runtime/serializer/recognizer",
			"revision": "75b8dd260ef0469d96d578705a87cffd0e09dab8",
			"revisionTime": "2017-03-21T21:09:47Z"
		},
		{
			"checksumSHA1": "U768j7bVYHO5DwtNAHdIuBtpFMc=",
			"path": "k8s.io/apimachinery/pkg/runtime/serializer/streaming",
			"revision": "75b8dd260ef0469d96d578705a87cffd0e09dab8",
			"revisionTime": "2017-03-21T21:09:47Z"
		},
		{
			"checksumSHA1": "9K+3sgiTaGZTnv8KXf8UjR8a5lQ=",
			"path": "k8s.io/apimachinery/pkg/runtime/serializer/versioning",
			"revision": "75b8dd260ef0469d96d578705a87cffd0e09dab8",
			"revisionTime": "2017-03-21T21:09:47Z"
		},
		{
			"checksumSHA1": "p9Wv7xurZXAW0jYL/SLNPbiUjaA=",
			"path": "k8s.io/apimachinery/pkg/selection",
			"revision": "75b8dd260ef0469d96d578705a87cffd0e09dab8",
			"revisionTime": "2017-03-21T21:09:47Z"
		},
		{
			"checksumSHA1": "pPDILUNQnLdZq//lQfcbouI8zOs=",
			"path": "k8s.io/apimachinery/pkg/types",
			"revision": "75b8dd260ef0469d96d578705a87cffd0e09dab8",
			"revisionTime": "2017-03-21T21:09:47Z"
		},
		{
			"checksumSHA1": "NtbgtroNspdoTC3jSyvEUfZ16dc=",
			"path": "k8s.io/apimachinery/pkg/util/diff",
			"revision": "75b8dd260ef0469d96d578705a87cffd0e09dab8",
			"revisionTime": "2017-03-21T21:09:47Z"
		},
		{
			"checksumSHA1": "0yXRmDoh+ixnHcPgD2TVuQr96Wc=",
			"path": "k8s.io/apimachinery/pkg/util/errors",
			"revision": "75b8dd260ef0469d96d578705a87cffd0e09dab8",
			"revisionTime": "2017-03-21T21:09:47Z"
		},
		{
			"checksumSHA1": "bQOeFTINeXcfMOAOPArjRma/1mk=",
			"path": "k8s.io/apimachinery/pkg/util/framer",
			"revision": "75b8dd260ef0469d96d578705a87cffd0e09dab8",
			"revisionTime": "2017-03-21T21:09:47Z"
		},
		{
			"checksumSHA1": "1D6uxyKvuYcpf5dWSuAkju4V74U=",
			"path": "k8s.io/apimachinery/pkg/util/intstr",
			"revision": "75b8dd260ef0469d96d578705a87cffd0e09dab8",
			"revisionTime": "2017-03-21T21:09:47Z"
		},
		{
			"checksumSHA1": "pHhdHm4qbXomRjEXMRgJiAI3LnQ=",
			"path": "k8s.io/apimachinery/pkg/util/json",
			"revision": "75b8dd260ef0469d96d578705a87cffd0e09dab8",
			"revisionTime": "2017-03-21T21:09:47Z"
		},
		{
			"checksumSHA1": "lgGrBbreZzae+kWnbZx0JRHlww0=",
			"path": "k8s.io/apimachinery/pkg/util/net",
			"revision": "75b8dd260ef0469d96d578705a87cffd0e09dab8",
			"revisionTime": "2017-03-21T21:09:47Z"
		},
		{
			"checksumSHA1": "CIMK51VUL/ytdt9K6aDwcoN2OWQ=",
			"path": "k8s.io/apimachinery/pkg/util/rand",
			"revision": "75b8dd260ef0469d96d578705a87cffd0e09dab8",
			"revisionTime": "2017-03-21T21:09:47Z"
		},
		{
			"checksumSHA1": "Om1Zl0Z1mqcAgbl7rL6U3lqw29U=",
			"path": "k8s.io/apimachinery/pkg/util/runtime",
			"revision": "75b8dd260ef0469d96d578705a87cffd0e09dab8",
			"revisionTime": "2017-03-21T21:09:47Z"
		},
		{
			"checksumSHA1": "326d8P0Tw6T7B4pyvBbr+6devTU=",
			"path": "k8s.io/apimachinery/pkg/util/sets",
			"revision": "75b8dd260ef0469d96d578705a87cffd0e09dab8",
			"revisionTime": "2017-03-21T21:09:47Z"
		},
		{
			"checksumSHA1": "7gNiplzDd213IdDzfBtH9ZLQIac=",
			"path": "k8s.io/apimachinery/pkg/util/validation",
			"revision": "75b8dd260ef0469d96d578705a87cffd0e09dab8",
			"revisionTime": "2017-03-21T21:09:47Z"
		},
		{
			"checksumSHA1": "aN6xdUVpDdALXX7eXIpHkB2KeOI=",
			"path": "k8s.io/apimachinery/pkg/util/validation/field",
			"revision": "75b8dd260ef0469d96d578705a87cffd0e09dab8",
			"revisionTime": "2017-03-21T21:09:47Z"
		},
		{
			"checksumSHA1": "wQmzvUriA0AIc5pd64EG+Zjz4IA=",
			"path": "k8s.io/apimachinery/pkg/util/wait",
			"revision": "75b8dd260ef0469d96d578705a87cffd0e09dab8",
			"revisionTime": "2017-03-21T21:09:47Z"
		},
		{
			"checksumSHA1": "BTh0mc+q8UHMqwS8vhILP1ORZO8=",
			"path": "k8s.io/apimachinery/pkg/util/yaml",
			"revision": "75b8dd260ef0469d96d578705a87cffd0e09dab8",
			"revisionTime": "2017-03-21T21:09:47Z"
		},
		{
			"checksumSHA1": "jNSfgzj8hPVchQHSblfJ1U/YO2g=",
			"path": "k8s.io/apimachinery/pkg/version",
			"revision": "75b8dd260ef0469d96d578705a87cffd0e09dab8",
			"revisionTime": "2017-03-21T21:09:47Z"
		},
		{
			"checksumSHA1": "tNFWlf1AlPjwt45gyZN3jmsIN1U=",
			"path": "k8s.io/apimachinery/pkg/watch",
			"revision": "75b8dd260ef0469d96d578705a87cffd0e09dab8",
			"revisionTime": "2017-03-21T21:09:47Z"
		},
		{
			"checksumSHA1": "bce6lDX/UQHPd1qRfo9d9B2dweU=",
			"path": "k8s.io/apimachinery/third_party/forked/golang/reflect",
			"revision": "75b8dd260ef0469d96d578705a87cffd0e09dab8",
			"revisionTime": "2017-03-21T21:09:47Z"
		},
		{
			"checksumSHA1": "aZfBu8yGnljbJHjiz20WLiSMsfI=",
			"path": "k8s.io/client-go/discovery",
			"revision": "3627aeb7d4f6ade38f995d2c923e459146493c7e",
			"revisionTime": "2017-03-31T20:34:26Z"
		},
		{
			"checksumSHA1": "s0L1FiqMM+WQke6bVnkIjtrjfwU=",
			"path": "k8s.io/client-go/kubernetes",
			"revision": "3627aeb7d4f6ade38f995d2c923e459146493c7e",
			"revisionTime": "2017-03-31T20:34:26Z"
		},
		{
			"checksumSHA1": "rRh34tAEtq08Aae/YBTlLXV8Mbw=",
			"path": "k8s.io/client-go/kubernetes/scheme",
			"revision": "3627aeb7d4f6ade38f995d2c923e459146493c7e",
			"revisionTime": "2017-03-31T20:34:26Z"
		},
		{
			"checksumSHA1": "mPYUwNdFVuICD7UiiqkU73gSGfA=",
			"path": "k8s.io/client-go/kubernetes/typed/apps/v1beta1",
			"revision": "3627aeb7d4f6ade38f995d2c923e459146493c7e",
			"revisionTime": "2017-03-31T20:34:26Z"
		},
		{
			"checksumSHA1": "oIuu1tM2ZCePxQW03oiUIS0cqm8=",
			"path": "k8s.io/client-go/kubernetes/typed/authentication/v1",
			"revision": "3627aeb7d4f6ade38f995d2c923e459146493c7e",
			"revisionTime": "2017-03-31T20:34:26Z"
		},
		{
			"checksumSHA1": "gxfSKIFSwg0Q9lQ9Ru6VBdgS7nc=",
			"path": "k8s.io/client-go/kubernetes/typed/authentication/v1beta1",
			"revision": "3627aeb7d4f6ade38f995d2c923e459146493c7e",
			"revisionTime": "2017-03-31T20:34:26Z"
		},
		{
			"checksumSHA1": "gauXUMKCxFFQR0vYjMgWa0JEdFY=",
			"path": "k8s.io/client-go/kubernetes/typed/authorization/v1",
			"revision": "3627aeb7d4f6ade38f995d2c923e459146493c7e",
			"revisionTime": "2017-03-31T20:34:26Z"
		},
		{
			"checksumSHA1": "9k1t+56EdB1mQkBWGw23tiAPuNQ=",
			"path": "k8s.io/client-go/kubernetes/typed/authorization/v1beta1",
			"revision": "3627aeb7d4f6ade38f995d2c923e459146493c7e",
			"revisionTime": "2017-03-31T20:34:26Z"
		},
		{
			"checksumSHA1": "QJVvfabGlmrHydChSbkIYIKDMUY=",
			"path": "k8s.io/client-go/kubernetes/typed/autoscaling/v1",
			"revision": "3627aeb7d4f6ade38f995d2c923e459146493c7e",
			"revisionTime": "2017-03-31T20:34:26Z"
		},
		{
			"checksumSHA1": "OlZ/WP9Lv6SQeQPn6S69cwv8opE=",
			"path": "k8s.io/client-go/kubernetes/typed/autoscaling/v2alpha1",
			"revision": "3627aeb7d4f6ade38f995d2c923e459146493c7e",
			"revisionTime": "2017-03-31T20:34:26Z"
		},
		{
			"checksumSHA1": "bv+dr19WQcDrubXbIUv2toN4DWc=",
			"path": "k8s.io/client-go/kubernetes/typed/batch/v1",
			"revision": "3627aeb7d4f6ade38f995d2c923e459146493c7e",
			"revisionTime": "2017-03-31T20:34:26Z"
		},
		{
			"checksumSHA1": "3rgXMCVpnVPMpqiwVLcZ6AUx9VA=",
			"path": "k8s.io/client-go/kubernetes/typed/batch/v2alpha1",
			"revision": "3627aeb7d4f6ade38f995d2c923e459146493c7e",
			"revisionTime": "2017-03-31T20:34:26Z"
		},
		{
			"checksumSHA1": "wVHdBwUm3iiSr2FIOFDmveLc44c=",
			"path": "k8s.io/client-go/kubernetes/typed/certificates/v1beta1",
			"revision": "3627aeb7d4f6ade38f995d2c923e459146493c7e",
			"revisionTime": "2017-03-31T20:34:26Z"
		},
		{
			"checksumSHA1": "Fr6enVUrMGiReymOpl7G5Jb4x6Y=",
			"path": "k8s.io/client-go/kubernetes/typed/core/v1",
			"revision": "3627aeb7d4f6ade38f995d2c923e459146493c7e",
			"revisionTime": "2017-03-31T20:34:26Z"
		},
		{
			"checksumSHA1": "3liVtBqf4n49k/E8ZHG8a5V57Gw=",
			"path": "k8s.io/client-go/kubernetes/typed/extensions/v1beta1",
			"revision": "3627aeb7d4f6ade38f995d2c923e459146493c7e",
			"revisionTime": "2017-03-31T20:34:26Z"
		},
		{
			"checksumSHA1": "qXM2hNXC5tGX03uImzx4XSPUU1s=",
			"path": "k8s.io/client-go/kubernetes/typed/policy/v1beta1",
			"revision": "3627aeb7d4f6ade38f995d2c923e459146493c7e",
			"revisionTime": "2017-03-31T20:34:26Z"
		},
		{
			"checksumSHA1": "DXqxFLINH6dV1XE6nsvix66mUnc=",
			"path": "k8s.io/client-go/kubernetes/typed/rbac/v1alpha1",
			"revision": "3627aeb7d4f6ade38f995d2c923e459146493c7e",
			"revisionTime": "2017-03-31T20:34:26Z"
		},
		{
			"checksumSHA1": "dsF5arKiA1Mgfe5bx3EznJtI+XM=",
			"path": "k8s.io/client-go/kubernetes/typed/rbac/v1beta1",
			"revision": "3627aeb7d4f6ade38f995d2c923e459146493c7e",
			"revisionTime": "2017-03-31T20:34:26Z"
		},
		{
			"checksumSHA1": "I0RCWyWrT83nbEwvIRw3AErv/uU=",
			"path": "k8s.io/client-go/kubernetes/typed/settings/v1alpha1",
			"revision": "3627aeb7d4f6ade38f995d2c923e459146493c7e",
			"revisionTime": "2017-03-31T20:34:26Z"
		},
		{
			"checksumSHA1": "FQb3kXWYLcURqpZp9J1g1vUDtqU=",
			"path": "k8s.io/client-go/kubernetes/typed/storage/v1",
			"revision": "3627aeb7d4f6ade38f995d2c923e459146493c7e",
			"revisionTime": "2017-03-31T20:34:26Z"
		},
		{
			"checksumSHA1": "By0ty5ntYvanInEXAgnS9VKln2U=",
			"path": "k8s.io/client-go/kubernetes/typed/storage/v1beta1",
			"revision": "3627aeb7d4f6ade38f995d2c923e459146493c7e",
			"revisionTime": "2017-03-31T20:34:26Z"
		},
		{
			"checksumSHA1": "NnHqF5QII9GH4l2bBCO4WAI9tPw=",
			"path": "k8s.io/client-go/pkg/api",
			"revision": "3627aeb7d4f6ade38f995d2c923e459146493c7e",
			"revisionTime": "2017-03-31T20:34:26Z"
		},
		{
			"checksumSHA1": "8a+TkAQbGwIr7xn1mq4A/4W5Zi8=",
			"path": "k8s.io/client-go/pkg/api/install",
			"revision": "3627aeb7d4f6ade38f995d2c923e459146493c7e",
			"revisionTime": "2017-03-31T20:34:26Z"
		},
		{
			"checksumSHA1": "xR+RJV1Y0ApIxJc5HJ9ROPJzAUE=",
			"path": "k8s.io/client-go/pkg/api/v1",
			"revision": "3627aeb7d4f6ade38f995d2c923e459146493c7e",
			"revisionTime": "2017-03-31T20:34:26Z"
		},
		{
			"checksumSHA1": "LXlUYCUTS+vvHBunesoJIoQpjeg=",
			"path": "k8s.io/client-go/pkg/apis/apps",
			"revision": "3627aeb7d4f6ade38f995d2c923e459146493c7e",
			"revisionTime": "2017-03-31T20:34:26Z"
		},
		{
			"checksumSHA1": "pWRcTUwLPlUrxnuSf13Je9vUb5k=",
			"path": "k8s.io/client-go/pkg/apis/apps/install",
			"revision": "3627aeb7d4f6ade38f995d2c923e459146493c7e",
			"revisionTime": "2017-03-31T20:34:26Z"
		},
		{
			"checksumSHA1": "ey+jPC0jAsdJMRXytd/Kf5ud8+4=",
			"path": "k8s.io/client-go/pkg/apis/apps/v1beta1",
			"revision": "3627aeb7d4f6ade38f995d2c923e459146493c7e",
			"revisionTime": "2017-03-31T20:34:26Z"
		},
		{
			"checksumSHA1": "1Bgq5sNb7Lr/DpAQ18tSfdcxRc0=",
			"path": "k8s.io/client-go/pkg/apis/authentication",
			"revision": "3627aeb7d4f6ade38f995d2c923e459146493c7e",
			"revisionTime": "2017-03-31T20:34:26Z"
		},
		{
			"checksumSHA1": "tcR4IcZhoRhb2ESgint0e+ciCFg=",
			"path": "k8s.io/client-go/pkg/apis/authentication/install",
			"revision": "3627aeb7d4f6ade38f995d2c923e459146493c7e",
			"revisionTime": "2017-03-31T20:34:26Z"
		},
		{
			"checksumSHA1": "YKQVSsTKKDyORxuu032FmGwak+A=",
			"path": "k8s.io/client-go/pkg/apis/authentication/v1",
			"revision": "3627aeb7d4f6ade38f995d2c923e459146493c7e",
			"revisionTime": "2017-03-31T20:34:26Z"
		},
		{
			"checksumSHA1": "1d8umgBD03+/B0dPkm8ibEfXnYY=",
			"path": "k8s.io/client-go/pkg/apis/authentication/v1beta1",
			"revision": "3627aeb7d4f6ade38f995d2c923e459146493c7e",
			"revisionTime": "2017-03-31T20:34:26Z"
		},
		{
			"checksumSHA1": "fROwttd7znBTHtVgI5fptVch/E0=",
			"path": "k8s.io/client-go/pkg/apis/authorization",
			"revision": "3627aeb7d4f6ade38f995d2c923e459146493c7e",
			"revisionTime": "2017-03-31T20:34:26Z"
		},
		{
			"checksumSHA1": "hy7/VvKfkGFFBmuvGQx0AkR6rf0=",
			"path": "k8s.io/client-go/pkg/apis/authorization/install",
			"revision": "3627aeb7d4f6ade38f995d2c923e459146493c7e",
			"revisionTime": "2017-03-31T20:34:26Z"
		},
		{
			"checksumSHA1": "5BUDpdzd0RJ386SDbQAEitJ7gqk=",
			"path": "k8s.io/client-go/pkg/apis/authorization/v1",
			"revision": "3627aeb7d4f6ade38f995d2c923e459146493c7e",
			"revisionTime": "2017-03-31T20:34:26Z"
		},
		{
			"checksumSHA1": "zsRAXUsCpt0MEpKaMPyUMSQ4W6U=",
			"path": "k8s.io/client-go/pkg/apis/authorization/v1beta1",
			"revision": "3627aeb7d4f6ade38f995d2c923e459146493c7e",
			"revisionTime": "2017-03-31T20:34:26Z"
		},
		{
			"checksumSHA1": "RcNhGbiTRR9lgY5SuGeH/pnCTUo=",
			"path": "k8s.io/client-go/pkg/apis/autoscaling",
			"revision": "3627aeb7d4f6ade38f995d2c923e459146493c7e",
			"revisionTime": "2017-03-31T20:34:26Z"
		},
		{
			"checksumSHA1": "QonQuKQ/5PKrXJrrROhecb2sks4=",
			"path": "k8s.io/client-go/pkg/apis/autoscaling/install",
			"revision": "3627aeb7d4f6ade38f995d2c923e459146493c7e",
			"revisionTime": "2017-03-31T20:34:26Z"
		},
		{
			"checksumSHA1": "fqjBkYwQuCHRtqGRlsM7CCY/oJY=",
			"path": "k8s.io/client-go/pkg/apis/autoscaling/v1",
			"revision": "3627aeb7d4f6ade38f995d2c923e459146493c7e",
			"revisionTime": "2017-03-31T20:34:26Z"
		},
		{
			"checksumSHA1": "yVDh7CTkmsXAmyPlm0WnWDbbBDo=",
			"path": "k8s.io/client-go/pkg/apis/autoscaling/v2alpha1",
			"revision": "3627aeb7d4f6ade38f995d2c923e459146493c7e",
			"revisionTime": "2017-03-31T20:34:26Z"
		},
		{
			"checksumSHA1": "mCfnnrJMt42LaBFP70iMAn1tglQ=",
			"path": "k8s.io/client-go/pkg/apis/batch",
			"revision": "3627aeb7d4f6ade38f995d2c923e459146493c7e",
			"revisionTime": "2017-03-31T20:34:26Z"
		},
		{
			"checksumSHA1": "nL13CbbwoobyU3L2XEuYte21BXQ=",
			"path": "k8s.io/client-go/pkg/apis/batch/install",
			"revision": "3627aeb7d4f6ade38f995d2c923e459146493c7e",
			"revisionTime": "2017-03-31T20:34:26Z"
		},
		{
			"checksumSHA1": "KPiDNUjzRvxOxWWGbsl/wkzsnts=",
			"path": "k8s.io/client-go/pkg/apis/batch/v1",
			"revision": "3627aeb7d4f6ade38f995d2c923e459146493c7e",
			"revisionTime": "2017-03-31T20:34:26Z"
		},
		{
			"checksumSHA1": "kk+5pPULA7r+HVhORCY7xvnjLYA=",
			"path": "k8s.io/client-go/pkg/apis/batch/v2alpha1",
			"revision": "3627aeb7d4f6ade38f995d2c923e459146493c7e",
			"revisionTime": "2017-03-31T20:34:26Z"
		},
		{
			"checksumSHA1": "UvjuR9+K7/J4egvLRCJlFOF86T8=",
			"path": "k8s.io/client-go/pkg/apis/certificates",
			"revision": "3627aeb7d4f6ade38f995d2c923e459146493c7e",
			"revisionTime": "2017-03-31T20:34:26Z"
		},
		{
			"checksumSHA1": "R617NaU9x7BC5qLCH8KayH4oVeo=",
			"path": "k8s.io/client-go/pkg/apis/certificates/install",
			"revision": "3627aeb7d4f6ade38f995d2c923e459146493c7e",
			"revisionTime": "2017-03-31T20:34:26Z"
		},
		{
			"checksumSHA1": "XnYE+PADIIf6LPbf/TB3vmyPVj4=",
			"path": "k8s.io/client-go/pkg/apis/certificates/v1beta1",
			"revision": "3627aeb7d4f6ade38f995d2c923e459146493c7e",
			"revisionTime": "2017-03-31T20:34:26Z"
		},
		{
			"checksumSHA1": "V5SktS1jIYIRcC/WZMuO8XXB0lg=",
			"path": "k8s.io/client-go/pkg/apis/extensions",
			"revision": "3627aeb7d4f6ade38f995d2c923e459146493c7e",
			"revisionTime": "2017-03-31T20:34:26Z"
		},
		{
			"checksumSHA1": "StZg3zfhODhOM7iSvZE1S4eS71M=",
			"path": "k8s.io/client-go/pkg/apis/extensions/install",
			"revision": "3627aeb7d4f6ade38f995d2c923e459146493c7e",
			"revisionTime": "2017-03-31T20:34:26Z"
		},
		{
			"checksumSHA1": "r03CaZpSonU1YhTMALq3a+9fePA=",
			"path": "k8s.io/client-go/pkg/apis/extensions/v1beta1",
			"revision": "3627aeb7d4f6ade38f995d2c923e459146493c7e",
			"revisionTime": "2017-03-31T20:34:26Z"
		},
		{
			"checksumSHA1": "uK2jynPvFbMEMWF7hr1GyJubgVQ=",
			"path": "k8s.io/client-go/pkg/apis/policy",
			"revision": "3627aeb7d4f6ade38f995d2c923e459146493c7e",
			"revisionTime": "2017-03-31T20:34:26Z"
		},
		{
			"checksumSHA1": "9RnFX43MNdGVGi1V/30t7k/HSME=",
			"path": "k8s.io/client-go/pkg/apis/policy/install",
			"revision": "3627aeb7d4f6ade38f995d2c923e459146493c7e",
			"revisionTime": "2017-03-31T20:34:26Z"
		},
		{
			"checksumSHA1": "t9ESUxOQm/+3iDK46b/HUgb4Hm8=",
			"path": "k8s.io/client-go/pkg/apis/policy/v1beta1",
			"revision": "3627aeb7d4f6ade38f995d2c923e459146493c7e",
			"revisionTime": "2017-03-31T20:34:26Z"
		},
		{
			"checksumSHA1": "O1jhGYkRjesZMcVtHFm1rRMRTJo=",
			"path": "k8s.io/client-go/pkg/apis/rbac",
			"revision": "3627aeb7d4f6ade38f995d2c923e459146493c7e",
			"revisionTime": "2017-03-31T20:34:26Z"
		},
		{
			"checksumSHA1": "OvZ8dIDwbOwQGiRP8JbyC5hjE4k=",
			"path": "k8s.io/client-go/pkg/apis/rbac/install",
			"revision": "3627aeb7d4f6ade38f995d2c923e459146493c7e",
			"revisionTime": "2017-03-31T20:34:26Z"
		},
		{
			"checksumSHA1": "lZNbMgiUj55f9OXhAYFJINPstow=",
			"path": "k8s.io/client-go/pkg/apis/rbac/v1alpha1",
			"revision": "3627aeb7d4f6ade38f995d2c923e459146493c7e",
			"revisionTime": "2017-03-31T20:34:26Z"
		},
		{
			"checksumSHA1": "bQV+lTglPnO1dqeibaEaMBCrjLA=",
			"path": "k8s.io/client-go/pkg/apis/rbac/v1beta1",
			"revision": "3627aeb7d4f6ade38f995d2c923e459146493c7e",
			"revisionTime": "2017-03-31T20:34:26Z"
		},
		{
			"checksumSHA1": "Q1+vWNab1/wGZc6KYpwFSx7/QbM=",
			"path": "k8s.io/client-go/pkg/apis/settings",
			"revision": "3627aeb7d4f6ade38f995d2c923e459146493c7e",
			"revisionTime": "2017-03-31T20:34:26Z"
		},
		{
			"checksumSHA1": "npUnJMBJNwv9CPanReQ0X3rP8Z4=",
			"path": "k8s.io/client-go/pkg/apis/settings/install",
			"revision": "3627aeb7d4f6ade38f995d2c923e459146493c7e",
			"revisionTime": "2017-03-31T20:34:26Z"
		},
		{
			"checksumSHA1": "J54pr0/7r5xGm8gT55ZzZ5KyN7I=",
			"path": "k8s.io/client-go/pkg/apis/settings/v1alpha1",
			"revision": "3627aeb7d4f6ade38f995d2c923e459146493c7e",
			"revisionTime": "2017-03-31T20:34:26Z"
		},
		{
			"checksumSHA1": "a0Q8SOgvkSxIuEu665UtgDtmpCU=",
			"path": "k8s.io/client-go/pkg/apis/storage",
			"revision": "3627aeb7d4f6ade38f995d2c923e459146493c7e",
			"revisionTime": "2017-03-31T20:34:26Z"
		},
		{
			"checksumSHA1": "m6lo9e5aXsfZNNc1KStRJ0Mw2cY=",
			"path": "k8s.io/client-go/pkg/apis/storage/install",
			"revision": "3627aeb7d4f6ade38f995d2c923e459146493c7e",
			"revisionTime": "2017-03-31T20:34:26Z"
		},
		{
			"checksumSHA1": "2TAFlLYih7oRtZ8KbvMmIrziGXQ=",
			"path": "k8s.io/client-go/pkg/apis/storage/v1",
			"revision": "3627aeb7d4f6ade38f995d2c923e459146493c7e",
			"revisionTime": "2017-03-31T20:34:26Z"
		},
		{
			"checksumSHA1": "MnArzVKB12JFUZDbCvaaLCBRpxU=",
			"path": "k8s.io/client-go/pkg/apis/storage/v1beta1",
			"revision": "3627aeb7d4f6ade38f995d2c923e459146493c7e",
			"revisionTime": "2017-03-31T20:34:26Z"
		},
		{
			"checksumSHA1": "/wssE6/+5UY8QrrbYnpkieVwp8Y=",
			"path": "k8s.io/client-go/pkg/util",
			"revision": "3627aeb7d4f6ade38f995d2c923e459146493c7e",
			"revisionTime": "2017-03-31T20:34:26Z"
		},
		{
			"checksumSHA1": "U4YjTHHqEs+YZFYdiV1exJyuwDM=",
			"path": "k8s.io/client-go/pkg/util/parsers",
			"revision": "3627aeb7d4f6ade38f995d2c923e459146493c7e",
			"revisionTime": "2017-03-31T20:34:26Z"
		},
		{
			"checksumSHA1": "ApqZCY/0FjkcTCymLF/hn1557rc=",
			"path": "k8s.io/client-go/pkg/version",
			"revision": "3627aeb7d4f6ade38f995d2c923e459146493c7e",
			"revisionTime": "2017-03-31T20:34:26Z"
		},
		{
			"checksumSHA1": "WKKCrNPVWbJYm1im1DA9145z6xI=",
			"path": "k8s.io/client-go/rest",
			"revision": "3627aeb7d4f6ade38f995d2c923e459146493c7e",
			"revisionTime": "2017-03-31T20:34:26Z"
		},
		{
			"checksumSHA1": "+wYCwQaVc1GvMWwOWc3wXd2GT5s=",
			"path": "k8s.io/client-go/rest/watch",
			"revision": "3627aeb7d4f6ade38f995d2c923e459146493c7e",
			"revisionTime": "2017-03-31T20:34:26Z"
		},
		{
			"checksumSHA1": "ITSxtOSOLAw9NIIJDXhauEtzo+M=",
			"path": "k8s.io/client-go/tools/cache",
			"revision": "3627aeb7d4f6ade38f995d2c923e459146493c7e",
			"revisionTime": "2017-03-31T20:34:26Z"
		},
		{
			"checksumSHA1": "1jUQmUDroNs5XYhsQna4kNTzMik=",
			"path": "k8s.io/client-go/tools/clientcmd/api",
			"revision": "3627aeb7d4f6ade38f995d2c923e459146493c7e",
			"revisionTime": "2017-03-31T20:34:26Z"
		},
		{
			"checksumSHA1": "rRC9GCWXfyIXKHBCeKpw7exVybE=",
			"path": "k8s.io/client-go/tools/metrics",
			"revision": "3627aeb7d4f6ade38f995d2c923e459146493c7e",
			"revisionTime": "2017-03-31T20:34:26Z"
		},
		{
			"checksumSHA1": "X7AC6lZGlUJdhKLplcncvP7e8Jc=",
			"path": "k8s.io/client-go/transport",
			"revision": "3627aeb7d4f6ade38f995d2c923e459146493c7e",
			"revisionTime": "2017-03-31T20:34:26Z"
		},
		{
			"checksumSHA1": "y6BpqJVXsBeykiGljn95RvGONCg=",
			"path": "k8s.io/client-go/util/cert",
			"revision": "3627aeb7d4f6ade38f995d2c923e459146493c7e",
			"revisionTime": "2017-03-31T20:34:26Z"
		},
		{
			"checksumSHA1": "kyu4NFcUmCTsUMpsPeyFrigorCE=",
			"path": "k8s.io/client-go/util/clock",
			"revision": "3627aeb7d4f6ade38f995d2c923e459146493c7e",
			"revisionTime": "2017-03-31T20:34:26Z"
		},
		{
			"checksumSHA1": "pCmdxpwnhYqoDSls5ehHtQFglm4=",
			"path": "k8s.io/client-go/util/flowcontrol",
			"revision": "3627aeb7d4f6ade38f995d2c923e459146493c7e",
			"revisionTime": "2017-03-31T20:34:26Z"
		},
		{
			"checksumSHA1": "W6bJiNAwgNwNJC+y+TPtacgUGlY=",
			"path": "k8s.io/client-go/util/integer",
			"revision": "3627aeb7d4f6ade38f995d2c923e459146493c7e",
			"revisionTime": "2017-03-31T20:34:26Z"
		}
	],
	"rootPath": "github.com/prometheus/prometheus"
}<|MERGE_RESOLUTION|>--- conflicted
+++ resolved
@@ -433,7 +433,6 @@
 			"revisionTime": "2017-02-13T20:16:50Z"
 		},
 		{
-<<<<<<< HEAD
 			"checksumSHA1": "IndbEEL1mdqqg4IpvyvbtEMGoo8=",
 			"path": "github.com/opentracing-contrib/go-stdlib/nethttp",
 			"revision": "1de4cc2120e71f745a5810488bf64b29b6d7d9f6",
@@ -465,8 +464,6 @@
 			"revisionTime": "2016-09-30T00:14:02Z"
 		},
 		{
-=======
->>>>>>> b38e977f
 			"checksumSHA1": "zKKp5SZ3d3ycKe4EKMNT0BqAWBw=",
 			"origin": "github.com/stretchr/testify/vendor/github.com/pmezard/go-difflib/difflib",
 			"path": "github.com/pmezard/go-difflib/difflib",
